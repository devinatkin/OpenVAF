--- conflicted
+++ resolved
@@ -246,19 +246,8 @@
     let allocator = Bump::new();
     let mut preprocessor = Preprocessor::new(&allocator, source_map_allocator, main_file)?;
     let mut errors = Vec::with_capacity(64);
-<<<<<<< HEAD
-    loop {
-        match preprocessor.process_token() {
-            Err(error) => {
-                print!("lel");
-                errors.push(error)
-            }
-            Ok(()) => break,
-        }
-=======
     while let Err(error) = preprocessor.process_token() {
         errors.push(error)
->>>>>>> c4d23d1c
     }
     let mut parser = Parser::new(preprocessor, ast, errors);
     parser.lookahead = Some(Ok((
